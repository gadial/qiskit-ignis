# -*- coding: utf-8 -*-

# Copyright 2018, IBM.
#
# This source code is licensed under the Apache License, Version 2.0 found in
# the LICENSE.txt file in the root directory of this source tree.


"""
Quantum State and Process Tomography module
"""

# Tomography circuit generation
from .basis import state_tomography_circuits
from .basis import process_tomography_circuits
from . import basis

# Tomography data formatting
from .fitters import StateTomographyFitter
from .fitters import ProcessTomographyFitter
from .fitters import TomographyFitter

# Utility functions TODO: move to qiskit.quantum_info
from .data import marginal_counts     # TODO: move to qiskit.tools
from .data import combine_counts      # TODO: move to qiskit.tools
from .data import expectation_counts  # TODO: move to qiskit.tools

# TODO: move to qiskit.quantum_info
<<<<<<< HEAD
=======
from .fitters import make_positive_semidefinite
>>>>>>> a6ef77e4

from .interface import perform_state_tomography
from .interface import perform_process_tomography<|MERGE_RESOLUTION|>--- conflicted
+++ resolved
@@ -26,10 +26,6 @@
 from .data import expectation_counts  # TODO: move to qiskit.tools
 
 # TODO: move to qiskit.quantum_info
-<<<<<<< HEAD
-=======
-from .fitters import make_positive_semidefinite
->>>>>>> a6ef77e4
 
 from .interface import perform_state_tomography
 from .interface import perform_process_tomography